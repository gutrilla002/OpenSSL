--- conflicted
+++ resolved
@@ -62,17 +62,10 @@
  * [including the GNU Public Licence.]
  */
 
-<<<<<<< HEAD
-#define NUM_NID 1023
-#define NUM_SN 1016
-#define NUM_LN 1016
+#define NUM_NID 1024
+#define NUM_SN 1017
+#define NUM_LN 1017
 #define NUM_OBJ 939
-=======
-#define NUM_NID 1022
-#define NUM_SN 1015
-#define NUM_LN 1015
-#define NUM_OBJ 937
->>>>>>> c64879d3
 
 static const unsigned char lvalues[6634]={
 0x2A,0x86,0x48,0x86,0xF7,0x0D,               /* [  0] OBJ_rsadsi */
@@ -2680,12 +2673,9 @@
 {"ChaCha20-Poly1305","chacha20-poly1305",NID_chacha20_poly1305,0,NULL,0},
 {"ChaCha20","chacha20",NID_chacha20,0,NULL,0},
 {"tlsfeature","TLS Feature",NID_tlsfeature,8,&(lvalues[6603]),0},
-<<<<<<< HEAD
+{"TLS1-PRF","tls1-prf",NID_tls1_prf,0,NULL,0},
 {"BLAKE2b","blake2b",NID_blake2b,11,&(lvalues[6611]),0},
 {"BLAKE2s","blake2s",NID_blake2s,11,&(lvalues[6622]),0},
-=======
-{"TLS1-PRF","tls1-prf",NID_tls1_prf,0,NULL,0},
->>>>>>> c64879d3
 };
 
 static const unsigned int sn_objs[NUM_SN]={
@@ -2726,8 +2716,8 @@
 93,	/* "BF-CFB" */
 92,	/* "BF-ECB" */
 94,	/* "BF-OFB" */
-1021,	/* "BLAKE2b" */
-1022,	/* "BLAKE2s" */
+1022,	/* "BLAKE2b" */
+1023,	/* "BLAKE2s" */
 14,	/* "C" */
 751,	/* "CAMELLIA-128-CBC" */
 962,	/* "CAMELLIA-128-CCM" */
@@ -3922,8 +3912,8 @@
 93,	/* "bf-cfb" */
 92,	/* "bf-ecb" */
 94,	/* "bf-ofb" */
-1021,	/* "blake2b" */
-1022,	/* "blake2s" */
+1022,	/* "blake2b" */
+1023,	/* "blake2s" */
 921,	/* "brainpoolP160r1" */
 922,	/* "brainpoolP160t1" */
 923,	/* "brainpoolP192r1" */
@@ -5666,6 +5656,6 @@
 955,	/* OBJ_jurisdictionLocalityName     1 3 6 1 4 1 311 60 2 1 1 */
 956,	/* OBJ_jurisdictionStateOrProvinceName 1 3 6 1 4 1 311 60 2 1 2 */
 957,	/* OBJ_jurisdictionCountryName      1 3 6 1 4 1 311 60 2 1 3 */
-1021,	/* OBJ_blake2b                      1 3 6 1 4 1 1722 12 2 1 16 */
-1022,	/* OBJ_blake2s                      1 3 6 1 4 1 1722 12 2 2 8 */
+1022,	/* OBJ_blake2b                      1 3 6 1 4 1 1722 12 2 1 16 */
+1023,	/* OBJ_blake2s                      1 3 6 1 4 1 1722 12 2 2 8 */
 };
