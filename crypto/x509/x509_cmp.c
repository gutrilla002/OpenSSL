/*
 * Copyright 1995-2020 The OpenSSL Project Authors. All Rights Reserved.
 *
 * Licensed under the OpenSSL license (the "License").  You may not use
 * this file except in compliance with the License.  You can obtain a copy
 * in the file LICENSE in the source distribution or at
 * https://www.openssl.org/source/license.html
 */

#include <stdio.h>
#include "internal/cryptlib.h"
#include <openssl/asn1.h>
#include <openssl/objects.h>
#include <openssl/x509.h>
#include <openssl/x509v3.h>
#include "crypto/x509.h"

int X509_issuer_and_serial_cmp(const X509 *a, const X509 *b)
{
    int i;
    const X509_CINF *ai, *bi;

    ai = &a->cert_info;
    bi = &b->cert_info;
    i = ASN1_INTEGER_cmp(&ai->serialNumber, &bi->serialNumber);
    if (i)
        return i;
    return X509_NAME_cmp(ai->issuer, bi->issuer);
}

#ifndef OPENSSL_NO_MD5
unsigned long X509_issuer_and_serial_hash(X509 *a)
{
    unsigned long ret = 0;
    EVP_MD_CTX *ctx = EVP_MD_CTX_new();
    unsigned char md[16];
    char *f;

    if (ctx == NULL)
        goto err;
    f = X509_NAME_oneline(a->cert_info.issuer, NULL, 0);
    if (!EVP_DigestInit_ex(ctx, EVP_md5(), NULL))
        goto err;
    if (!EVP_DigestUpdate(ctx, (unsigned char *)f, strlen(f)))
        goto err;
    OPENSSL_free(f);
    if (!EVP_DigestUpdate
        (ctx, (unsigned char *)a->cert_info.serialNumber.data,
         (unsigned long)a->cert_info.serialNumber.length))
        goto err;
    if (!EVP_DigestFinal_ex(ctx, &(md[0]), NULL))
        goto err;
    ret = (((unsigned long)md[0]) | ((unsigned long)md[1] << 8L) |
           ((unsigned long)md[2] << 16L) | ((unsigned long)md[3] << 24L)
        ) & 0xffffffffL;
 err:
    EVP_MD_CTX_free(ctx);
    return ret;
}
#endif

int X509_issuer_name_cmp(const X509 *a, const X509 *b)
{
    return X509_NAME_cmp(a->cert_info.issuer, b->cert_info.issuer);
}

int X509_subject_name_cmp(const X509 *a, const X509 *b)
{
    return X509_NAME_cmp(a->cert_info.subject, b->cert_info.subject);
}

int X509_CRL_cmp(const X509_CRL *a, const X509_CRL *b)
{
    return X509_NAME_cmp(a->crl.issuer, b->crl.issuer);
}

int X509_CRL_match(const X509_CRL *a, const X509_CRL *b)
{
    return memcmp(a->sha1_hash, b->sha1_hash, 20);
}

X509_NAME *X509_get_issuer_name(const X509 *a)
{
    return a->cert_info.issuer;
}

unsigned long X509_issuer_name_hash(X509 *x)
{
    return X509_NAME_hash(x->cert_info.issuer);
}

#ifndef OPENSSL_NO_MD5
unsigned long X509_issuer_name_hash_old(X509 *x)
{
    return X509_NAME_hash_old(x->cert_info.issuer);
}
#endif

X509_NAME *X509_get_subject_name(const X509 *a)
{
    return a->cert_info.subject;
}

ASN1_INTEGER *X509_get_serialNumber(X509 *a)
{
    return &a->cert_info.serialNumber;
}

const ASN1_INTEGER *X509_get0_serialNumber(const X509 *a)
{
    return &a->cert_info.serialNumber;
}

unsigned long X509_subject_name_hash(X509 *x)
{
    return X509_NAME_hash(x->cert_info.subject);
}

#ifndef OPENSSL_NO_MD5
unsigned long X509_subject_name_hash_old(X509 *x)
{
    return X509_NAME_hash_old(x->cert_info.subject);
}
#endif

/*
 * Compare two certificates: they must be identical for this to work. NB:
 * Although "cmp" operations are generally prototyped to take "const"
 * arguments (eg. for use in STACKs), the way X509 handling is - these
 * operations may involve ensuring the hashes are up-to-date and ensuring
 * certain cert information is cached. So this is the point where the
 * "depth-first" constification tree has to halt with an evil cast.
 */
int X509_cmp(const X509 *a, const X509 *b)
{
    int rv;

<<<<<<< HEAD
=======
    if (a == b) /* for efficiency */
        return 0;
>>>>>>> 90cebd1b
    /* ensure hash is valid */
    if (X509_check_purpose((X509 *)a, -1, 0) != 1)
        return -2;
    if (X509_check_purpose((X509 *)b, -1, 0) != 1)
        return -2;

    rv = memcmp(a->sha1_hash, b->sha1_hash, SHA_DIGEST_LENGTH);
    if (rv)
        return rv;
    /* Check for match against stored encoding too */
    if (!a->cert_info.enc.modified && !b->cert_info.enc.modified) {
        if (a->cert_info.enc.len < b->cert_info.enc.len)
            return -1;
        if (a->cert_info.enc.len > b->cert_info.enc.len)
            return 1;
        return memcmp(a->cert_info.enc.enc, b->cert_info.enc.enc,
                      a->cert_info.enc.len);
    }
    return rv;
}

int X509_NAME_cmp(const X509_NAME *a, const X509_NAME *b)
{
    int ret;

    /* Ensure canonical encoding is present and up to date */

    if (!a->canon_enc || a->modified) {
        ret = i2d_X509_NAME((X509_NAME *)a, NULL);
        if (ret < 0)
            return -2;
    }

    if (!b->canon_enc || b->modified) {
        ret = i2d_X509_NAME((X509_NAME *)b, NULL);
        if (ret < 0)
            return -2;
    }

    ret = a->canon_enclen - b->canon_enclen;

    if (ret != 0 || a->canon_enclen == 0)
        return ret;

    return memcmp(a->canon_enc, b->canon_enc, a->canon_enclen);

}

unsigned long X509_NAME_hash(X509_NAME *x)
{
    unsigned long ret = 0;
    unsigned char md[SHA_DIGEST_LENGTH];

    /* Make sure X509_NAME structure contains valid cached encoding */
    i2d_X509_NAME(x, NULL);
    if (!EVP_Digest(x->canon_enc, x->canon_enclen, md, NULL, EVP_sha1(),
                    NULL))
        return 0;

    ret = (((unsigned long)md[0]) | ((unsigned long)md[1] << 8L) |
           ((unsigned long)md[2] << 16L) | ((unsigned long)md[3] << 24L)
        ) & 0xffffffffL;
    return ret;
}

#ifndef OPENSSL_NO_MD5
/*
 * I now DER encode the name and hash it.  Since I cache the DER encoding,
 * this is reasonably efficient.
 */

unsigned long X509_NAME_hash_old(X509_NAME *x)
{
    EVP_MD_CTX *md_ctx = EVP_MD_CTX_new();
    unsigned long ret = 0;
    unsigned char md[16];

    if (md_ctx == NULL)
        return ret;

    /* Make sure X509_NAME structure contains valid cached encoding */
    i2d_X509_NAME(x, NULL);
    EVP_MD_CTX_set_flags(md_ctx, EVP_MD_CTX_FLAG_NON_FIPS_ALLOW);
    if (EVP_DigestInit_ex(md_ctx, EVP_md5(), NULL)
        && EVP_DigestUpdate(md_ctx, x->bytes->data, x->bytes->length)
        && EVP_DigestFinal_ex(md_ctx, md, NULL))
        ret = (((unsigned long)md[0]) | ((unsigned long)md[1] << 8L) |
               ((unsigned long)md[2] << 16L) | ((unsigned long)md[3] << 24L)
            ) & 0xffffffffL;
    EVP_MD_CTX_free(md_ctx);

    return ret;
}
#endif

/* Search a stack of X509 for a match */
X509 *X509_find_by_issuer_and_serial(STACK_OF(X509) *sk, X509_NAME *name,
                                     ASN1_INTEGER *serial)
{
    int i;
    X509 x, *x509 = NULL;

    if (!sk)
        return NULL;

    x.cert_info.serialNumber = *serial;
    x.cert_info.issuer = name;

    for (i = 0; i < sk_X509_num(sk); i++) {
        x509 = sk_X509_value(sk, i);
        if (X509_issuer_and_serial_cmp(x509, &x) == 0)
            return x509;
    }
    return NULL;
}

X509 *X509_find_by_subject(STACK_OF(X509) *sk, X509_NAME *name)
{
    X509 *x509;
    int i;

    for (i = 0; i < sk_X509_num(sk); i++) {
        x509 = sk_X509_value(sk, i);
        if (X509_NAME_cmp(X509_get_subject_name(x509), name) == 0)
            return x509;
    }
    return NULL;
}

EVP_PKEY *X509_get0_pubkey(const X509 *x)
{
    if (x == NULL)
        return NULL;
    return X509_PUBKEY_get0(x->cert_info.key);
}

EVP_PKEY *X509_get_pubkey(X509 *x)
{
    if (x == NULL)
        return NULL;
    return X509_PUBKEY_get(x->cert_info.key);
}

int X509_check_private_key(const X509 *x, const EVP_PKEY *k)
{
    const EVP_PKEY *xk;
    int ret;

    xk = X509_get0_pubkey(x);

    if (xk)
        ret = EVP_PKEY_cmp(xk, k);
    else
        ret = -2;

    switch (ret) {
    case 1:
        break;
    case 0:
        X509err(X509_F_X509_CHECK_PRIVATE_KEY, X509_R_KEY_VALUES_MISMATCH);
        break;
    case -1:
        X509err(X509_F_X509_CHECK_PRIVATE_KEY, X509_R_KEY_TYPE_MISMATCH);
        break;
    case -2:
        X509err(X509_F_X509_CHECK_PRIVATE_KEY, X509_R_UNKNOWN_KEY_TYPE);
    }
    if (ret > 0)
        return 1;
    return 0;
}

/*
 * Check a suite B algorithm is permitted: pass in a public key and the NID
 * of its signature (or 0 if no signature). The pflags is a pointer to a
 * flags field which must contain the suite B verification flags.
 */

#ifndef OPENSSL_NO_EC

static int check_suite_b(EVP_PKEY *pkey, int sign_nid, unsigned long *pflags)
{
    const EC_GROUP *grp = NULL;
    int curve_nid;
    if (pkey && EVP_PKEY_id(pkey) == EVP_PKEY_EC)
        grp = EC_KEY_get0_group(EVP_PKEY_get0_EC_KEY(pkey));
    if (!grp)
        return X509_V_ERR_SUITE_B_INVALID_ALGORITHM;
    curve_nid = EC_GROUP_get_curve_name(grp);
    /* Check curve is consistent with LOS */
    if (curve_nid == NID_secp384r1) { /* P-384 */
        /*
         * Check signature algorithm is consistent with curve.
         */
        if (sign_nid != -1 && sign_nid != NID_ecdsa_with_SHA384)
            return X509_V_ERR_SUITE_B_INVALID_SIGNATURE_ALGORITHM;
        if (!(*pflags & X509_V_FLAG_SUITEB_192_LOS))
            return X509_V_ERR_SUITE_B_LOS_NOT_ALLOWED;
        /* If we encounter P-384 we cannot use P-256 later */
        *pflags &= ~X509_V_FLAG_SUITEB_128_LOS_ONLY;
    } else if (curve_nid == NID_X9_62_prime256v1) { /* P-256 */
        if (sign_nid != -1 && sign_nid != NID_ecdsa_with_SHA256)
            return X509_V_ERR_SUITE_B_INVALID_SIGNATURE_ALGORITHM;
        if (!(*pflags & X509_V_FLAG_SUITEB_128_LOS_ONLY))
            return X509_V_ERR_SUITE_B_LOS_NOT_ALLOWED;
    } else
        return X509_V_ERR_SUITE_B_INVALID_CURVE;

    return X509_V_OK;
}

int X509_chain_check_suiteb(int *perror_depth, X509 *x, STACK_OF(X509) *chain,
                            unsigned long flags)
{
    int rv, i, sign_nid;
    EVP_PKEY *pk;
    unsigned long tflags = flags;

    if (!(flags & X509_V_FLAG_SUITEB_128_LOS))
        return X509_V_OK;

    /* If no EE certificate passed in must be first in chain */
    if (x == NULL) {
        x = sk_X509_value(chain, 0);
        i = 1;
    } else
        i = 0;

    pk = X509_get0_pubkey(x);

    /*
     * With DANE-EE(3) success, or DANE-EE(3)/PKIX-EE(1) failure we don't build
     * a chain all, just report trust success or failure, but must also report
     * Suite-B errors if applicable.  This is indicated via a NULL chain
     * pointer.  All we need to do is check the leaf key algorithm.
     */
    if (chain == NULL)
        return check_suite_b(pk, -1, &tflags);

    if (X509_get_version(x) != 2) {
        rv = X509_V_ERR_SUITE_B_INVALID_VERSION;
        /* Correct error depth */
        i = 0;
        goto end;
    }

    /* Check EE key only */
    rv = check_suite_b(pk, -1, &tflags);
    if (rv != X509_V_OK) {
        /* Correct error depth */
        i = 0;
        goto end;
    }
    for (; i < sk_X509_num(chain); i++) {
        sign_nid = X509_get_signature_nid(x);
        x = sk_X509_value(chain, i);
        if (X509_get_version(x) != 2) {
            rv = X509_V_ERR_SUITE_B_INVALID_VERSION;
            goto end;
        }
        pk = X509_get0_pubkey(x);
        rv = check_suite_b(pk, sign_nid, &tflags);
        if (rv != X509_V_OK)
            goto end;
    }

    /* Final check: root CA signature */
    rv = check_suite_b(pk, X509_get_signature_nid(x), &tflags);
 end:
    if (rv != X509_V_OK) {
        /* Invalid signature or LOS errors are for previous cert */
        if ((rv == X509_V_ERR_SUITE_B_INVALID_SIGNATURE_ALGORITHM
             || rv == X509_V_ERR_SUITE_B_LOS_NOT_ALLOWED) && i)
            i--;
        /*
         * If we have LOS error and flags changed then we are signing P-384
         * with P-256. Use more meaningful error.
         */
        if (rv == X509_V_ERR_SUITE_B_LOS_NOT_ALLOWED && flags != tflags)
            rv = X509_V_ERR_SUITE_B_CANNOT_SIGN_P_384_WITH_P_256;
        if (perror_depth)
            *perror_depth = i;
    }
    return rv;
}

int X509_CRL_check_suiteb(X509_CRL *crl, EVP_PKEY *pk, unsigned long flags)
{
    int sign_nid;
    if (!(flags & X509_V_FLAG_SUITEB_128_LOS))
        return X509_V_OK;
    sign_nid = OBJ_obj2nid(crl->crl.sig_alg.algorithm);
    return check_suite_b(pk, sign_nid, &flags);
}

#else
int X509_chain_check_suiteb(int *perror_depth, X509 *x, STACK_OF(X509) *chain,
                            unsigned long flags)
{
    return 0;
}

int X509_CRL_check_suiteb(X509_CRL *crl, EVP_PKEY *pk, unsigned long flags)
{
    return 0;
}

#endif
/*
 * Not strictly speaking an "up_ref" as a STACK doesn't have a reference
 * count but it has the same effect by duping the STACK and upping the ref of
 * each X509 structure.
 */
STACK_OF(X509) *X509_chain_up_ref(STACK_OF(X509) *chain)
{
    STACK_OF(X509) *ret;
    int i;
    ret = sk_X509_dup(chain);
    if (ret == NULL)
        return NULL;
    for (i = 0; i < sk_X509_num(ret); i++) {
        X509 *x = sk_X509_value(ret, i);
        if (!X509_up_ref(x))
            goto err;
    }
    return ret;
 err:
    while (i-- > 0)
        X509_free (sk_X509_value(ret, i));
    sk_X509_free(ret);
    return NULL;
}<|MERGE_RESOLUTION|>--- conflicted
+++ resolved
@@ -135,11 +135,8 @@
 {
     int rv;
 
-<<<<<<< HEAD
-=======
     if (a == b) /* for efficiency */
         return 0;
->>>>>>> 90cebd1b
     /* ensure hash is valid */
     if (X509_check_purpose((X509 *)a, -1, 0) != 1)
         return -2;
