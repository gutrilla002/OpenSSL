/* ssl/dtls1.h */
/*
 * DTLS implementation written by Nagendra Modadugu
 * (nagendra@cs.stanford.edu) for the OpenSSL project 2005.
 */
/* ====================================================================
 * Copyright (c) 1999-2005 The OpenSSL Project.  All rights reserved.
 *
 * Redistribution and use in source and binary forms, with or without
 * modification, are permitted provided that the following conditions
 * are met:
 *
 * 1. Redistributions of source code must retain the above copyright
 *    notice, this list of conditions and the following disclaimer.
 *
 * 2. Redistributions in binary form must reproduce the above copyright
 *    notice, this list of conditions and the following disclaimer in
 *    the documentation and/or other materials provided with the
 *    distribution.
 *
 * 3. All advertising materials mentioning features or use of this
 *    software must display the following acknowledgment:
 *    "This product includes software developed by the OpenSSL Project
 *    for use in the OpenSSL Toolkit. (http://www.OpenSSL.org/)"
 *
 * 4. The names "OpenSSL Toolkit" and "OpenSSL Project" must not be used to
 *    endorse or promote products derived from this software without
 *    prior written permission. For written permission, please contact
 *    openssl-core@OpenSSL.org.
 *
 * 5. Products derived from this software may not be called "OpenSSL"
 *    nor may "OpenSSL" appear in their names without prior written
 *    permission of the OpenSSL Project.
 *
 * 6. Redistributions of any form whatsoever must retain the following
 *    acknowledgment:
 *    "This product includes software developed by the OpenSSL Project
 *    for use in the OpenSSL Toolkit (http://www.OpenSSL.org/)"
 *
 * THIS SOFTWARE IS PROVIDED BY THE OpenSSL PROJECT ``AS IS'' AND ANY
 * EXPRESSED OR IMPLIED WARRANTIES, INCLUDING, BUT NOT LIMITED TO, THE
 * IMPLIED WARRANTIES OF MERCHANTABILITY AND FITNESS FOR A PARTICULAR
 * PURPOSE ARE DISCLAIMED.  IN NO EVENT SHALL THE OpenSSL PROJECT OR
 * ITS CONTRIBUTORS BE LIABLE FOR ANY DIRECT, INDIRECT, INCIDENTAL,
 * SPECIAL, EXEMPLARY, OR CONSEQUENTIAL DAMAGES (INCLUDING, BUT
 * NOT LIMITED TO, PROCUREMENT OF SUBSTITUTE GOODS OR SERVICES;
 * LOSS OF USE, DATA, OR PROFITS; OR BUSINESS INTERRUPTION)
 * HOWEVER CAUSED AND ON ANY THEORY OF LIABILITY, WHETHER IN CONTRACT,
 * STRICT LIABILITY, OR TORT (INCLUDING NEGLIGENCE OR OTHERWISE)
 * ARISING IN ANY WAY OUT OF THE USE OF THIS SOFTWARE, EVEN IF ADVISED
 * OF THE POSSIBILITY OF SUCH DAMAGE.
 * ====================================================================
 *
 * This product includes cryptographic software written by Eric Young
 * (eay@cryptsoft.com).  This product includes software written by Tim
 * Hudson (tjh@cryptsoft.com).
 *
 */

#ifndef HEADER_DTLS1_H
# define HEADER_DTLS1_H

# include <openssl/buffer.h>
# include <openssl/pqueue.h>
# ifdef OPENSSL_SYS_VMS
#  include <resource.h>
#  include <sys/timeb.h>
# endif
# ifdef OPENSSL_SYS_WIN32
/* Needed for struct timeval */
#  include <winsock.h>
# elif defined(OPENSSL_SYS_NETWARE) && !defined(_WINSOCK2API_)
#  include <sys/timeval.h>
# else
#  if defined(OPENSSL_SYS_VXWORKS)
#   include <sys/times.h>
#  else
#   include <sys/time.h>
#  endif
# endif

#ifdef  __cplusplus
extern "C" {
#endif

# define DTLS1_VERSION                   0xFEFF
# define DTLS1_2_VERSION                 0xFEFD
# define DTLS_MAX_VERSION                DTLS1_2_VERSION

# define DTLS1_BAD_VER                   0x0100

/* Special value for method supporting multiple versions */
# define DTLS_ANY_VERSION                0x1FFFF

# if 0
/* this alert description is not specified anywhere... */
#  define DTLS1_AD_MISSING_HANDSHAKE_MESSAGE    110
# endif

/* lengths of messages */
<<<<<<< HEAD
#define DTLS1_COOKIE_LENGTH                     256

#define DTLS1_RT_HEADER_LENGTH                  13

#define DTLS1_HM_HEADER_LENGTH                  12

#define DTLS1_HM_BAD_FRAGMENT                   -2
#define DTLS1_HM_FRAGMENT_RETRY                 -3

#define DTLS1_CCS_HEADER_LENGTH                  1

#ifdef DTLS1_AD_MISSING_HANDSHAKE_MESSAGE
#define DTLS1_AL_HEADER_LENGTH                   7
#else
#define DTLS1_AL_HEADER_LENGTH                   2
#endif

#ifndef OPENSSL_NO_SSL_INTERN

#ifndef OPENSSL_NO_SCTP
#define DTLS1_SCTP_AUTH_LABEL	"EXPORTER_DTLS_OVER_SCTP"
#endif

typedef struct dtls1_bitmap_st
	{
	unsigned long map;		/* track 32 packets on 32-bit systems
					   and 64 - on 64-bit systems */
	unsigned char max_seq_num[8];	/* max record number seen so far,
					   64-bit value in big-endian
					   encoding */
	} DTLS1_BITMAP;

struct dtls1_retransmit_state
	{
	EVP_CIPHER_CTX *enc_write_ctx;	/* cryptographic state */
	EVP_MD_CTX *write_hash;			/* used for mac generation */
#ifndef OPENSSL_NO_COMP
	COMP_CTX *compress;				/* compression */
#else
	char *compress;	
#endif
	SSL_SESSION *session;
	unsigned short epoch;
	};

struct hm_header_st
	{
	unsigned char type;
	unsigned long msg_len;
	unsigned short seq;
	unsigned long frag_off;
	unsigned long frag_len;
	unsigned int is_ccs;
	struct dtls1_retransmit_state saved_retransmit_state;
	};

struct ccs_header_st
	{
	unsigned char type;
	unsigned short seq;
	};

struct dtls1_timeout_st
	{
	/* Number of read timeouts so far */
	unsigned int read_timeouts;
	
	/* Number of write timeouts so far */
	unsigned int write_timeouts;
	
	/* Number of alerts received so far */
	unsigned int num_alerts;
	};

typedef struct record_pqueue_st
	{
	unsigned short epoch;
	pqueue q;
	} record_pqueue;

typedef struct hm_fragment_st
	{
	struct hm_header_st msg_header;
	unsigned char *fragment;
	unsigned char *reassembly;
	} hm_fragment;

typedef struct dtls1_state_st
	{
	unsigned int send_cookie;
	unsigned char cookie[DTLS1_COOKIE_LENGTH];
	unsigned char rcvd_cookie[DTLS1_COOKIE_LENGTH];
	unsigned int cookie_len;

	/* 
	 * The current data and handshake epoch.  This is initially
	 * undefined, and starts at zero once the initial handshake is
	 * completed 
	 */
	unsigned short r_epoch;
	unsigned short w_epoch;

	/* records being received in the current epoch */
	DTLS1_BITMAP bitmap;

	/* renegotiation starts a new set of sequence numbers */
	DTLS1_BITMAP next_bitmap;

	/* handshake message numbers */
	unsigned short handshake_write_seq;
	unsigned short next_handshake_write_seq;

	unsigned short handshake_read_seq;

	/* save last sequence number for retransmissions */
	unsigned char last_write_sequence[8];

	/* Received handshake records (processed and unprocessed) */
	record_pqueue unprocessed_rcds;
	record_pqueue processed_rcds;

	/* Buffered handshake messages */
	pqueue buffered_messages;

	/* Buffered (sent) handshake records */
	pqueue sent_messages;

	/* Buffered application records.
	 * Only for records between CCS and Finished
	 * to prevent either protocol violation or
	 * unnecessary message loss.
	 */
	record_pqueue buffered_app_data;

	/* Is set when listening for new connections with dtls1_listen() */
	unsigned int listen;

	unsigned int mtu; /* max DTLS packet size */

	struct hm_header_st w_msg_hdr;
	struct hm_header_st r_msg_hdr;

	struct dtls1_timeout_st timeout;

	/* Indicates when the last handshake msg or heartbeat sent will timeout */
#if defined(WINAPI_FAMILY) && ( WINAPI_FAMILY==WINAPI_FAMILY_PHONE_APP || WINAPI_FAMILY==WINAPI_FAMILY_PC_APP )// winsock.h not present in WindowsPhone/WindowsStore, defining the expected struct here 
	struct next_timeout {
		long tv_sec;
		long tv_usec;
	} next_timeout;
#else
	struct timeval next_timeout;
#endif
	/* Timeout duration */
	unsigned short timeout_duration;

	/* storage for Alert/Handshake protocol data received but not
	 * yet processed by ssl3_read_bytes: */
	unsigned char alert_fragment[DTLS1_AL_HEADER_LENGTH];
	unsigned int alert_fragment_len;
	unsigned char handshake_fragment[DTLS1_HM_HEADER_LENGTH];
	unsigned int handshake_fragment_len;

	unsigned int retransmitting;
	unsigned int change_cipher_spec_ok;

#ifndef OPENSSL_NO_SCTP
	/* used when SSL_ST_XX_FLUSH is entered */
	int next_state;

	int shutdown_received;
#endif

	} DTLS1_STATE;

typedef struct dtls1_record_data_st
	{
	unsigned char *packet;
	unsigned int   packet_length;
	SSL3_BUFFER    rbuf;
	SSL3_RECORD    rrec;
#ifndef OPENSSL_NO_SCTP
	struct bio_dgram_sctp_rcvinfo recordinfo;
#endif
	} DTLS1_RECORD_DATA;

#endif
=======
# define DTLS1_COOKIE_LENGTH                     256

# define DTLS1_RT_HEADER_LENGTH                  13

# define DTLS1_HM_HEADER_LENGTH                  12

# define DTLS1_HM_BAD_FRAGMENT                   -2
# define DTLS1_HM_FRAGMENT_RETRY                 -3

# define DTLS1_CCS_HEADER_LENGTH                  1

# ifdef DTLS1_AD_MISSING_HANDSHAKE_MESSAGE
#  define DTLS1_AL_HEADER_LENGTH                   7
# else
#  define DTLS1_AL_HEADER_LENGTH                   2
# endif

# ifndef OPENSSL_NO_SSL_INTERN

#  ifndef OPENSSL_NO_SCTP
#   define DTLS1_SCTP_AUTH_LABEL   "EXPORTER_DTLS_OVER_SCTP"
#  endif

/* Max MTU overhead we know about so far is 40 for IPv6 + 8 for UDP */
#  define DTLS1_MAX_MTU_OVERHEAD                   48

typedef struct dtls1_bitmap_st {
    unsigned long map;          /* track 32 packets on 32-bit systems and 64
                                 * - on 64-bit systems */
    unsigned char max_seq_num[8]; /* max record number seen so far, 64-bit
                                   * value in big-endian encoding */
} DTLS1_BITMAP;

struct dtls1_retransmit_state {
    EVP_CIPHER_CTX *enc_write_ctx; /* cryptographic state */
    EVP_MD_CTX *write_hash;     /* used for mac generation */
#  ifndef OPENSSL_NO_COMP
    COMP_CTX *compress;         /* compression */
#  else
    char *compress;
#  endif
    SSL_SESSION *session;
    unsigned short epoch;
};

struct hm_header_st {
    unsigned char type;
    unsigned long msg_len;
    unsigned short seq;
    unsigned long frag_off;
    unsigned long frag_len;
    unsigned int is_ccs;
    struct dtls1_retransmit_state saved_retransmit_state;
};

struct ccs_header_st {
    unsigned char type;
    unsigned short seq;
};

struct dtls1_timeout_st {
    /* Number of read timeouts so far */
    unsigned int read_timeouts;
    /* Number of write timeouts so far */
    unsigned int write_timeouts;
    /* Number of alerts received so far */
    unsigned int num_alerts;
};

typedef struct record_pqueue_st {
    unsigned short epoch;
    pqueue q;
} record_pqueue;

typedef struct hm_fragment_st {
    struct hm_header_st msg_header;
    unsigned char *fragment;
    unsigned char *reassembly;
} hm_fragment;

typedef struct dtls1_state_st {
    unsigned int send_cookie;
    unsigned char cookie[DTLS1_COOKIE_LENGTH];
    unsigned char rcvd_cookie[DTLS1_COOKIE_LENGTH];
    unsigned int cookie_len;
    /*
     * The current data and handshake epoch.  This is initially
     * undefined, and starts at zero once the initial handshake is
     * completed
     */
    unsigned short r_epoch;
    unsigned short w_epoch;
    /* records being received in the current epoch */
    DTLS1_BITMAP bitmap;
    /* renegotiation starts a new set of sequence numbers */
    DTLS1_BITMAP next_bitmap;
    /* handshake message numbers */
    unsigned short handshake_write_seq;
    unsigned short next_handshake_write_seq;
    unsigned short handshake_read_seq;
    /* save last sequence number for retransmissions */
    unsigned char last_write_sequence[8];
    /* Received handshake records (processed and unprocessed) */
    record_pqueue unprocessed_rcds;
    record_pqueue processed_rcds;
    /* Buffered handshake messages */
    pqueue buffered_messages;
    /* Buffered (sent) handshake records */
    pqueue sent_messages;
    /*
     * Buffered application records. Only for records between CCS and
     * Finished to prevent either protocol violation or unnecessary message
     * loss.
     */
    record_pqueue buffered_app_data;
    /* Is set when listening for new connections with dtls1_listen() */
    unsigned int listen;
    unsigned int link_mtu;      /* max on-the-wire DTLS packet size */
    unsigned int mtu;           /* max DTLS packet size */
    struct hm_header_st w_msg_hdr;
    struct hm_header_st r_msg_hdr;
    struct dtls1_timeout_st timeout;
    /*
     * Indicates when the last handshake msg or heartbeat sent will timeout
     */
    struct timeval next_timeout;
    /* Timeout duration */
    unsigned short timeout_duration;
    /*
     * storage for Alert/Handshake protocol data received but not yet
     * processed by ssl3_read_bytes:
     */
    unsigned char alert_fragment[DTLS1_AL_HEADER_LENGTH];
    unsigned int alert_fragment_len;
    unsigned char handshake_fragment[DTLS1_HM_HEADER_LENGTH];
    unsigned int handshake_fragment_len;
    unsigned int retransmitting;
    /*
     * Set when the handshake is ready to process peer's ChangeCipherSpec message.
     * Cleared after the message has been processed.
     */
    unsigned int change_cipher_spec_ok;
#  ifndef OPENSSL_NO_SCTP
    /* used when SSL_ST_XX_FLUSH is entered */
    int next_state;
    int shutdown_received;
#  endif
} DTLS1_STATE;

typedef struct dtls1_record_data_st {
    unsigned char *packet;
    unsigned int packet_length;
    SSL3_BUFFER rbuf;
    SSL3_RECORD rrec;
#  ifndef OPENSSL_NO_SCTP
    struct bio_dgram_sctp_rcvinfo recordinfo;
#  endif
} DTLS1_RECORD_DATA;

# endif
>>>>>>> 4ac03295

/* Timeout multipliers (timeout slice is defined in apps/timeouts.h */
# define DTLS1_TMO_READ_COUNT                      2
# define DTLS1_TMO_WRITE_COUNT                     2

# define DTLS1_TMO_ALERT_COUNT                     12

#ifdef  __cplusplus
}
#endif
#endif<|MERGE_RESOLUTION|>--- conflicted
+++ resolved
@@ -98,195 +98,6 @@
 # endif
 
 /* lengths of messages */
-<<<<<<< HEAD
-#define DTLS1_COOKIE_LENGTH                     256
-
-#define DTLS1_RT_HEADER_LENGTH                  13
-
-#define DTLS1_HM_HEADER_LENGTH                  12
-
-#define DTLS1_HM_BAD_FRAGMENT                   -2
-#define DTLS1_HM_FRAGMENT_RETRY                 -3
-
-#define DTLS1_CCS_HEADER_LENGTH                  1
-
-#ifdef DTLS1_AD_MISSING_HANDSHAKE_MESSAGE
-#define DTLS1_AL_HEADER_LENGTH                   7
-#else
-#define DTLS1_AL_HEADER_LENGTH                   2
-#endif
-
-#ifndef OPENSSL_NO_SSL_INTERN
-
-#ifndef OPENSSL_NO_SCTP
-#define DTLS1_SCTP_AUTH_LABEL	"EXPORTER_DTLS_OVER_SCTP"
-#endif
-
-typedef struct dtls1_bitmap_st
-	{
-	unsigned long map;		/* track 32 packets on 32-bit systems
-					   and 64 - on 64-bit systems */
-	unsigned char max_seq_num[8];	/* max record number seen so far,
-					   64-bit value in big-endian
-					   encoding */
-	} DTLS1_BITMAP;
-
-struct dtls1_retransmit_state
-	{
-	EVP_CIPHER_CTX *enc_write_ctx;	/* cryptographic state */
-	EVP_MD_CTX *write_hash;			/* used for mac generation */
-#ifndef OPENSSL_NO_COMP
-	COMP_CTX *compress;				/* compression */
-#else
-	char *compress;	
-#endif
-	SSL_SESSION *session;
-	unsigned short epoch;
-	};
-
-struct hm_header_st
-	{
-	unsigned char type;
-	unsigned long msg_len;
-	unsigned short seq;
-	unsigned long frag_off;
-	unsigned long frag_len;
-	unsigned int is_ccs;
-	struct dtls1_retransmit_state saved_retransmit_state;
-	};
-
-struct ccs_header_st
-	{
-	unsigned char type;
-	unsigned short seq;
-	};
-
-struct dtls1_timeout_st
-	{
-	/* Number of read timeouts so far */
-	unsigned int read_timeouts;
-	
-	/* Number of write timeouts so far */
-	unsigned int write_timeouts;
-	
-	/* Number of alerts received so far */
-	unsigned int num_alerts;
-	};
-
-typedef struct record_pqueue_st
-	{
-	unsigned short epoch;
-	pqueue q;
-	} record_pqueue;
-
-typedef struct hm_fragment_st
-	{
-	struct hm_header_st msg_header;
-	unsigned char *fragment;
-	unsigned char *reassembly;
-	} hm_fragment;
-
-typedef struct dtls1_state_st
-	{
-	unsigned int send_cookie;
-	unsigned char cookie[DTLS1_COOKIE_LENGTH];
-	unsigned char rcvd_cookie[DTLS1_COOKIE_LENGTH];
-	unsigned int cookie_len;
-
-	/* 
-	 * The current data and handshake epoch.  This is initially
-	 * undefined, and starts at zero once the initial handshake is
-	 * completed 
-	 */
-	unsigned short r_epoch;
-	unsigned short w_epoch;
-
-	/* records being received in the current epoch */
-	DTLS1_BITMAP bitmap;
-
-	/* renegotiation starts a new set of sequence numbers */
-	DTLS1_BITMAP next_bitmap;
-
-	/* handshake message numbers */
-	unsigned short handshake_write_seq;
-	unsigned short next_handshake_write_seq;
-
-	unsigned short handshake_read_seq;
-
-	/* save last sequence number for retransmissions */
-	unsigned char last_write_sequence[8];
-
-	/* Received handshake records (processed and unprocessed) */
-	record_pqueue unprocessed_rcds;
-	record_pqueue processed_rcds;
-
-	/* Buffered handshake messages */
-	pqueue buffered_messages;
-
-	/* Buffered (sent) handshake records */
-	pqueue sent_messages;
-
-	/* Buffered application records.
-	 * Only for records between CCS and Finished
-	 * to prevent either protocol violation or
-	 * unnecessary message loss.
-	 */
-	record_pqueue buffered_app_data;
-
-	/* Is set when listening for new connections with dtls1_listen() */
-	unsigned int listen;
-
-	unsigned int mtu; /* max DTLS packet size */
-
-	struct hm_header_st w_msg_hdr;
-	struct hm_header_st r_msg_hdr;
-
-	struct dtls1_timeout_st timeout;
-
-	/* Indicates when the last handshake msg or heartbeat sent will timeout */
-#if defined(WINAPI_FAMILY) && ( WINAPI_FAMILY==WINAPI_FAMILY_PHONE_APP || WINAPI_FAMILY==WINAPI_FAMILY_PC_APP )// winsock.h not present in WindowsPhone/WindowsStore, defining the expected struct here 
-	struct next_timeout {
-		long tv_sec;
-		long tv_usec;
-	} next_timeout;
-#else
-	struct timeval next_timeout;
-#endif
-	/* Timeout duration */
-	unsigned short timeout_duration;
-
-	/* storage for Alert/Handshake protocol data received but not
-	 * yet processed by ssl3_read_bytes: */
-	unsigned char alert_fragment[DTLS1_AL_HEADER_LENGTH];
-	unsigned int alert_fragment_len;
-	unsigned char handshake_fragment[DTLS1_HM_HEADER_LENGTH];
-	unsigned int handshake_fragment_len;
-
-	unsigned int retransmitting;
-	unsigned int change_cipher_spec_ok;
-
-#ifndef OPENSSL_NO_SCTP
-	/* used when SSL_ST_XX_FLUSH is entered */
-	int next_state;
-
-	int shutdown_received;
-#endif
-
-	} DTLS1_STATE;
-
-typedef struct dtls1_record_data_st
-	{
-	unsigned char *packet;
-	unsigned int   packet_length;
-	SSL3_BUFFER    rbuf;
-	SSL3_RECORD    rrec;
-#ifndef OPENSSL_NO_SCTP
-	struct bio_dgram_sctp_rcvinfo recordinfo;
-#endif
-	} DTLS1_RECORD_DATA;
-
-#endif
-=======
 # define DTLS1_COOKIE_LENGTH                     256
 
 # define DTLS1_RT_HEADER_LENGTH                  13
@@ -412,7 +223,14 @@
     /*
      * Indicates when the last handshake msg or heartbeat sent will timeout
      */
-    struct timeval next_timeout;
+#  if defined(WINAPI_FAMILY) && ( WINAPI_FAMILY==WINAPI_FAMILY_PHONE_APP || WINAPI_FAMILY==WINAPI_FAMILY_PC_APP )// winsock.h not present in WindowsPhone/WindowsStore, defining the expected struct here 
+	struct next_timeout {
+		long tv_sec;
+		long tv_usec;
+	} next_timeout;
+#  else
+	struct timeval next_timeout;
+#  endif
     /* Timeout duration */
     unsigned short timeout_duration;
     /*
@@ -447,7 +265,6 @@
 } DTLS1_RECORD_DATA;
 
 # endif
->>>>>>> 4ac03295
 
 /* Timeout multipliers (timeout slice is defined in apps/timeouts.h */
 # define DTLS1_TMO_READ_COUNT                      2
