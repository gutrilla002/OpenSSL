--- conflicted
+++ resolved
@@ -163,13 +163,8 @@
         ENGINE_free(ptr);
     }
     for (loop = 0; loop < NUMTOADD; loop++) {
-<<<<<<< HEAD
-        OPENSSL_free((void *)(intptr_t)ENGINE_get_id(block[loop]));
-        OPENSSL_free((void *)(intptr_t)ENGINE_get_name(block[loop]));
-=======
         OPENSSL_free(eid[loop]);
         OPENSSL_free(ename[loop]);
->>>>>>> 52eb5b7c
     }
     to_return = 1;
 
